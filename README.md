--- conflicted
+++ resolved
@@ -16,15 +16,10 @@
 
 Code initially based on https://bitbucket.org/pefarrell/pymlmc/src/master/.
 
-<<<<<<< HEAD
+## Files
+
 ## Running the code
 
 ```
 python 
-```
-=======
-## Files
-
-## Running the code
-
->>>>>>> 83880f62
+```