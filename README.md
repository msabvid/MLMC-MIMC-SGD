--- conflicted
+++ resolved
@@ -26,13 +26,6 @@
 ## Files
 
 ## Running the code
-<<<<<<< HEAD
-
-- SGLD with and without control variate
-```
-python logistic_sgld_cv.py --device 2 --subsample_size 10000 --dim 10 --type_data covtype --N 100
-```
-=======
 - Bayesian logistic regression with Gaussian prior on [covertype dataset](https://archive.ics.uci.edu/ml/datasets/covertype) (the code is already prepared to download it). The code samples from the posterior using antithetic MLMC on the discretised Stochastic Langeving SDE and approximates E(F(X)), with F(X) = |X|^2. The code returns various plots specifying computational costs necessary to achieve different Mean Squared Errors. 
 ```
 python logistic_masga_mlmc_subsampling.py --prior Gaussian --T 5 --n_steps 100 --device 1 --s0 32 --type_data covtype --Lmin 0 --N 10000
@@ -41,4 +34,3 @@
 ```
 python logistic_masga_mlmc_subsampling.py --prior MixtureGaussians --T 5 --n_steps 100 --device 1 --s0 2 --dim 2 --data_size 512 --type_data synthetic --Lmin 0 --N 10000
 ```
->>>>>>> 35aaa1e6
